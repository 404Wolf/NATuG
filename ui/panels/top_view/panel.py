--- conflicted
+++ resolved
@@ -27,8 +27,6 @@
             refs.domains.current,
             refs.nucleic_acid.current.D,
         )
-<<<<<<< HEAD
-=======
         self.plot.point_clicked.connect(self.point_clicked)
         self.body.layout().addWidget(self.plot)
 
@@ -39,7 +37,6 @@
 
         # set body to be central widget
         self.setWidget(self.body)
->>>>>>> b9c04ee3
 
         # perform initial refresh
         self.refresh()
@@ -52,11 +49,7 @@
         self.plot.profile = refs.nucleic_acid.current
         self.plot.rotation = (self.rotation_slider.value()*360)/99
         self.plot.refresh()
-<<<<<<< HEAD
-        self.plot.point_clicked.connect(self.point_clicked)
-=======
         self.plot.autoRange()
->>>>>>> b9c04ee3
 
     def point_clicked(self, point: Tuple[float, float]):
         """Signal for when a point in the plot is clicked."""

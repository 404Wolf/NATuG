--- conflicted
+++ resolved
@@ -7,20 +7,11 @@
     Generate (u, v) cords for top view of helices generation.
 
     Attributes:
-<<<<<<< HEAD
         interior_angles (list): List of interior angles per domain transition.
         strand_switch_angles (list): List of strand switch angles per domain transition.
         domain_distance (float): Distance between any given two domain centers.
         characteristic_angle (float, optional): Characteristic angle.
-        strand_switch_angle (float, optional): strand switch angle.
-
-=======
-        interior_angles (int): Interior angle, measured as a multiple of the characteristic angle.
-        switch_angles (int): List of switch angle multiples.
-        d (float): Distance between helicies.
-        theta_c (float): Characteristic angle.
-        theta_s (float): Switch angle.
->>>>>>> 9f407fff
+        strand_switch_angle (float, optional): Strand switch angle.
     """
 
     def __init__(
@@ -59,12 +50,12 @@
         ]
 
         # Note that "_cache" is appended to variables used by functions. Do not use these attributes directly; instead call related function.
-        self.angle_delta_cache = [0] # related function: angle_deltas()
-        self.interior_angle_cache = [ # related function: interior_angles()
+        self.angle_delta_cache = [0]  # related function: angle_deltas()
+        self.interior_angle_cache = [  # related function: interior_angles()
             angle * self.characteristic_angle for angle in interior_angle_multiples
         ]
-        self.u_cache = [0] # related function: us()
-        self.v_cache = [0] # related function vs()
+        self.u_cache = [0]  # related function: us()
+        self.v_cache = [0]  # related function vs()
 
     def interior_angle_by_index(self, index: int) -> float:
         """

--- conflicted
+++ resolved
@@ -134,29 +134,10 @@
         Returns:
             A deque of nucleosides computed from the NEMids of the strand.
         """
-<<<<<<< HEAD
-        nucleosides: Deque[Nucleoside] = deque()
-        previous_z_coord = 0
-        next_z_coord = 0
-        for index, NEMid_ in enumerate(self.NEMids):
-            if index > 0:
-                previous_z_coord = self.NEMids[index - 1].z_coord
-            if index != len(self.NEMids) - 1:
-                next_z_coord = self.NEMids[index + 1].z_coord
-            this_z_coord = NEMid_.z_coord
-
-            # detect whether we've reached the tip of a peak
-            tipping_point = (
-                this_z_coord > previous_z_coord and this_z_coord > next_z_coord
-            ) or (this_z_coord < previous_z_coord and this_z_coord < next_z_coord)
-
-            if not tipping_point:
-=======
         nucleosides = deque()
 
         if not self.closed:
             for index, NEMid_ in enumerate(self.NEMids):
->>>>>>> 8d219f3f
                 nucleoside = NEMid_.to_nucleoside()
                 nucleoside.z_coord += self.nucleic_acid_profile.Z_b / 2
                 nucleosides.append(nucleoside)
